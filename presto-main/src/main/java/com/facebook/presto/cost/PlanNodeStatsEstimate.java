--- conflicted
+++ resolved
@@ -21,14 +21,10 @@
 import java.util.Objects;
 import java.util.Set;
 import java.util.function.Function;
-import java.util.stream.Collectors;
 
 import static com.google.common.base.MoreObjects.toStringHelper;
 import static com.google.common.base.Preconditions.checkArgument;
-<<<<<<< HEAD
-=======
 import static com.google.common.collect.ImmutableMap.toImmutableMap;
->>>>>>> 6413c366
 import static java.lang.Double.NaN;
 import static java.lang.Double.isNaN;
 
@@ -91,11 +87,7 @@
     {
         return buildFrom(this)
                 .setSymbolStatistics(symbolStatistics.entrySet().stream()
-<<<<<<< HEAD
-                        .collect(Collectors.toMap(
-=======
                         .collect(toImmutableMap(
->>>>>>> 6413c366
                                 Map.Entry::getKey,
                                 e -> {
                                     if (e.getKey().equals(symbol)) {
@@ -135,11 +127,7 @@
             return false;
         }
         PlanNodeStatsEstimate that = (PlanNodeStatsEstimate) o;
-<<<<<<< HEAD
-        return Double.compare(that.outputRowCount, outputRowCount) == 0 &&
-=======
         return Double.compare(outputRowCount, that.outputRowCount) == 0 &&
->>>>>>> 6413c366
                 Objects.equals(symbolStatistics, that.symbolStatistics);
     }
 
